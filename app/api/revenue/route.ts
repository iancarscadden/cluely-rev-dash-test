--- conflicted
+++ resolved
@@ -50,7 +50,6 @@
 
 // Helper function to convert UTC timestamp to Pacific Time date string (YYYY-MM-DD)
 function convertToPacificTime(timestamp: number): string {
-<<<<<<< HEAD
   try {
     // Create a date object from the timestamp (in milliseconds)
     const date = new Date(timestamp * 1000)
@@ -88,28 +87,6 @@
     console.error(`Error converting timestamp ${timestamp} to Pacific time:`, error)
     return new Date().toISOString().slice(0, 10) // Fallback to today in ISO format
   }
-=======
-  // Create a date object from the timestamp (in milliseconds)
-  const date = new Date(timestamp * 1000)
-
-  // Format the date in Pacific Time
-  return new Intl.DateTimeFormat("en-US", {
-    year: "numeric",
-    month: "2-digit",
-    day: "2-digit",
-    timeZone: "America/Los_Angeles"
-  })
-    .format(date)
-    .split("/")
-    .map((part, index) => {
-      // Convert MM/DD/YYYY to YYYY-MM-DD
-      if (index === 0) return part.padStart(2, "0") // month
-      if (index === 1) return part.padStart(2, "0") // day
-      return part // year
-    })
-    .reverse()
-    .join("-")
->>>>>>> a123bb01
 }
 
 export async function GET() {
@@ -323,17 +300,10 @@
     }
 
     // Get today's revenue with proper date filtering
-<<<<<<< HEAD
     const currentTimestamp = Math.floor(Date.now() / 1000)
     const todayDateString = convertToPacificTime(currentTimestamp)
     console.log(`API: Current timestamp: ${currentTimestamp}, Current date object: ${new Date()}, Converted Pacific date: ${todayDateString}`)
     console.log(`API: Looking for today's revenue data for date: ${todayDateString}`)
-=======
-    const todayDateString = convertToPacificTime(Math.floor(Date.now() / 1000))
-    console.log(
-      `API: Looking for today's revenue data for date: ${todayDateString}`
-    )
->>>>>>> a123bb01
 
     // Find today's specific revenue entry
     const todayEntry = combinedData.find(
@@ -479,11 +449,7 @@
   stripeClient: Stripe,
   startTimestamp: number,
   endTimestamp?: number,
-<<<<<<< HEAD
   maxPages = 20, // Increased from 8 to 20 to ensure we capture all recent transactions (only ~7 days)
-=======
-  maxPages = 8 // Reduced from 15 to 8 since we now only fetch ~7 days of recent data
->>>>>>> a123bb01
 ): Promise<Stripe.BalanceTransaction[]> {
   // Initialize an array to store all transactions
   const allTransactions: Stripe.BalanceTransaction[] = []
